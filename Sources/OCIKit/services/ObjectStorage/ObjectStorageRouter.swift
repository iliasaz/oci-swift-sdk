--- conflicted
+++ resolved
@@ -41,24 +41,18 @@
   case copyObject(namespaceName: String, bucketName: String, opcClientRequestId: String? = nil)
   /// Creates bucket
   case createBucket(namespaceName: String, opcClientRequestId: String? = nil)
-<<<<<<< HEAD
   /// Creates replication policy
   case createReplicationPolicy(namespaceName: String, bucketName: String, opcClientRequestId: String? = nil)
-=======
   /// Creates preauthenticated request
   case createPreauthenticatedRequest(namespaceName: String, bucketName: String, opcClientRequestId: String? = nil)
->>>>>>> 2ece42c6
   /// Deletes bucket
   case deleteBucket(namespaceName: String, bucketName: String, opcClientRequestId: String? = nil)
   /// Deletes object
   case deleteObject(namespaceName: String, bucketName: String, objectName: String, opcClientRequestId: String? = nil, versionId: String? = nil)
-<<<<<<< HEAD
   /// Deletes replication policy
   case deleteReplicationPolicy(namespaceName: String, bucketName: String, replicationId: String, opcClientRequestId: String? = nil)
-=======
   /// Deletes preauthenticated request
   case deletePreauthenticatedRequest(namespaceName: String, bucketName: String, parId: String, opcClientRequestId: String? = nil)
->>>>>>> 2ece42c6
   /// Gets bucket
   case getBucket(namespaceName: String, bucketName: String, opcClientRequestId: String? = nil)
   /// Gets object
@@ -79,13 +73,10 @@
     httpResponseContentEncoding: String? = nil,
     httpResponseExpires: String? = nil
   )
-<<<<<<< HEAD
   /// Gets replication policy
   case getReplicationPolicy(namespaceName: String, bucketName: String, replicationId: String, opcClientRequestId: String? = nil)
-=======
   /// Gets preauthenticated request
   case getPreauthenticatedRequest(namespaceName: String, bucketName: String, parId: String, opcClientRequestId: String? = nil)
->>>>>>> 2ece42c6
   /// HEAD bucket
   case headBucket(namespaceName: String, bucketName: String, opcClientRequestId: String? = nil)
   /// HEAD object
@@ -132,17 +123,14 @@
     startAfter: String? = nil,
     page: String? = nil
   )
-<<<<<<< HEAD
   /// Lists replication policies
   case listReplicationPolicies(namespaceName: String, bucketName: String, page: String? = nil, limit: Int? = 100, opcClientRequestId: String? = nil)
   /// Lists replication sources
   case listReplicationSources(namespaceName: String, bucketName: String, page: String? = nil, limit: Int? = 100, opcClientRequestId: String? = nil)
   /// Makes bucket writable
   case makeBucketWritable(namespaceName: String, bucketName: String, opcClientRequestId: String? = nil)
-=======
   /// List preauthenticated requests
   case listPreauthenticatedRequests(namespaceName: String, bucketName: String, objectNamePrefix: String? = nil, limit: Int? = nil, page: String? = nil, opcClientRequestId: String? = nil)
->>>>>>> 2ece42c6
   /// Puts object
   case putObject(
     namespaceName: String,
@@ -184,18 +172,15 @@
     case .createBucket(let namespaceName, _),
       .listBuckets(let namespaceName, _, _):
       return "/n/\(namespaceName)/b"
-<<<<<<< HEAD
     case .createReplicationPolicy(let namespaceName, let bucketName, _),
       .listReplicationPolicies(let namespaceName, let bucketName, _, _, _):
       return "/n/\(namespaceName)/b/\(bucketName)/replicationPolicies"
     case .deleteReplicationPolicy(let namespaceName, let bucketName, let replicationPolicyId, _),
       .getReplicationPolicy(let namespaceName, let bucketName, let replicationPolicyId, _):
       return "/n/\(namespaceName)/b/\(bucketName)/replicationPolicies/\(replicationPolicyId)"
-=======
     case .createPreauthenticatedRequest(let namespaceName, let bucketName, _),
       .listPreauthenticatedRequests(let namespaceName, let bucketName, _, _, _, _):
       return "/n/\(namespaceName)/b/\(bucketName)/p"
->>>>>>> 2ece42c6
     case .deleteBucket(let namespaceName, let bucketName, _),
       .getBucket(let namespaceName, let bucketName, _),
       .headBucket(let namespaceName, let bucketName, _),
@@ -237,12 +222,9 @@
     switch self {
     case .copyObject,
       .createBucket,
-<<<<<<< HEAD
       .createReplicationPolicy,
       .makeBucketWritable,
-=======
       .createPreauthenticatedRequest,
->>>>>>> 2ece42c6
       .reencryptBucket,
       .reencryptObject,
       .renameObject,
@@ -252,30 +234,21 @@
       return .post
     case .deleteBucket,
       .deleteObject,
-<<<<<<< HEAD
-      .deleteReplicationPolicy:
-=======
+      .deleteReplicationPolicy,
       .deletePreauthenticatedRequest:
->>>>>>> 2ece42c6
       return .delete
     case .getNamespace,
       .getBucket,
       .getObject,
       .getNamespaceMetadata,
-<<<<<<< HEAD
       .getReplicationPolicy,
       .listBuckets,
       .listObjects,
       .listObjectVersions,
       .listReplicationPolicies,
-      .listReplicationSources:
-=======
+      .listReplicationSources,
       .getPreauthenticatedRequest,
-      .listBuckets,
-      .listObjects,
-      .listObjectVersions,
       .listPreauthenticatedRequests:
->>>>>>> 2ece42c6
       return .get
     case .headBucket,
       .headObject:
@@ -291,21 +264,18 @@
     switch self {
     case .copyObject,
       .createBucket,
-<<<<<<< HEAD
       .createReplicationPolicy,
       .deleteBucket,
       .deleteReplicationPolicy,
       .getBucket,
       .getNamespaceMetadata,
       .getReplicationPolicy,
-=======
       .createPreauthenticatedRequest,
       .deleteBucket,
       .deletePreauthenticatedRequest,
       .getBucket,
       .getNamespaceMetadata,
       .getPreauthenticatedRequest,
->>>>>>> 2ece42c6
       .headBucket,
       .makeBucketWritable,
       .putObject,
@@ -450,26 +420,18 @@
     switch self {
     case .copyObject(_, _, let opcClientRequestId),
       .createBucket(_, let opcClientRequestId),
-<<<<<<< HEAD
       .createReplicationPolicy(_, _, let opcClientRequestId),
+      .createPreauthenticatedRequest(_, _, let opcClientRequestId),
       .deleteBucket(_, _, let opcClientRequestId),
       .deleteObject(_, _, _, let opcClientRequestId, _),
       .deleteReplicationPolicy(_, _, _, let opcClientRequestId),
-=======
-      .createPreauthenticatedRequest(_, _, let opcClientRequestId),
-      .deleteBucket(_, _, let opcClientRequestId),
-      .deleteObject(_, _, _, let opcClientRequestId, _),
       .deletePreauthenticatedRequest(_, _, _, let opcClientRequestId),
->>>>>>> 2ece42c6
       .getBucket(_, _, let opcClientRequestId),
       .getObject(_, _, _, _, let opcClientRequestId, _, _, _, _, _, _, _, _, _, _),
       .getNamespace(_, let opcClientRequestId),
       .getNamespaceMetadata(_, let opcClientRequestId),
-<<<<<<< HEAD
       .getReplicationPolicy(_, _, _, let opcClientRequestId),
-=======
       .getPreauthenticatedRequest(_, _, _, let opcClientRequestId),
->>>>>>> 2ece42c6
       .headBucket(_, _, let opcClientRequestId),
       .headObject(_, _, _, _, let opcClientRequestId, _, _, _),
       .listBuckets(_, _, let opcClientRequestId),
@@ -477,11 +439,8 @@
       .listReplicationSources(_, _, _, _, let opcClientRequestId),
       .listObjects(_, _, _, _, _, _, _, _, let opcClientRequestId, _),
       .listObjectVersions(_, _, _, _, _, _, _, _, let opcClientRequestId, _, _),
-<<<<<<< HEAD
       .makeBucketWritable(_, _, let opcClientRequestId),
-=======
       .listPreauthenticatedRequests(_, _, _, _, _, let opcClientRequestId),
->>>>>>> 2ece42c6
       .reencryptBucket(_, _, let opcClientRequestId),
       .reencryptObject(_, _, _, _, let opcClientRequestId),
       .renameObject(_, _, let opcClientRequestId),
